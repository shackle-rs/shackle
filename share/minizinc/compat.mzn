% Definitions to keep verbatim for compatibility with old MiniZinc

function $T: 'default'(opt $T: x, $T: y);
function opt $T: 'default'(opt $T: x, opt $T: y);
function var $T: 'default'(var opt $T: x, var $T: y);
function var opt $T: 'default'(var opt $T: x, var opt $T: y);
function array [$U] of $T: 'default'(array [$U] of $T: x, array [$U] of $T: y);
function array [$U] of opt $T: 'default'(
	array [$U] of opt $T: x,
	array [$U] of opt $T: y,
);
function array [$U] of var $T: 'default'(
	array [$U] of var $T: x,
	array [$U] of var $T: y,
);
function array [$U] of var opt $T: 'default'(
	array [$U] of var opt $T: x,
	array [$U] of var opt $T: y,
);

function $$E: to_enum(set of $$E: X, int: x);

function set of $$E: enum_of(var opt $$E: x) :: mzn_internal_representation;
function set of $$E: enum_of(array [$T] of var opt $$E: x)
	:: mzn_internal_representation;

function string: show2d_indexed(
	array [int] of string: row_hdr,
	array [int] of string: col_hdr,
	array [int, int] of string: vs,
) =
	let {
		int: row_hdr_max = max([0] ++ [string_length(r) + 1 | r in row_hdr]);
		string: row_hdr_offset =
			if row_hdr_max = 0 then
				" "
			else
				concat([" " | _ in 1..row_hdr_max + 2])
			endif;
		array [int] of int: col_hdr_max = [
			j: max(
				[
					if length(col_hdr) = 0 then
						0
					else
						string_length(col_hdr[j])
					endif,
				] ++
					[string_length(vs[i, j]) | i in index_set_1of2(vs)],
			) |
				j in index_set_2of2(vs),
		];
	} in if length(vs) = 0 then
		"[| |]"
	else
		if length(col_hdr) = 0 then
			"["
		else
			"[|" ++
				row_hdr_offset ++
				concat (i in index_set(col_hdr)) (
					format_justify_string(col_hdr_max[i], col_hdr[i]) ++ ": "
				) ++
				"\n "
		endif ++
			concat([
				"| " ++
					if length(row_hdr) > 0 then
						format_justify_string(row_hdr_max - 1, row_hdr[i]) ++
							": "
					endif ++
					join(
						", ",
						[
							format_justify_string(col_hdr_max[j], vs[i, j]) |
								j in index_set_2of2(vs),
						],
					) ++
					"\n " |
					i in index_set_1of2(vs),
			]) ++
			"|]"
	endif;

function $$E: lb(var $$E: x);
function $$E: ub(var $$E: x);
function $$E: lb(var opt $$E: x);
function $$E: ub(var opt $$E: x);
function float: lb(var float: x);
function float: ub(var float: x);
function float: lb(var opt float: x);
function float: ub(var opt float: x);
function $$E: lb_array(array [$U] of var opt $$E: x);
function $$E: ub_array(array [$U] of var opt $$E: x);
function float: lb_array(array [$U] of var opt float: x);
function float: ub_array(array [$U] of var opt float: x);
function set of $$E: dom(var opt $$E: x);
function set of $$E: dom_array(array [$T] of var opt $$E: x);
function set of int: dom_bounds_array(array [$T] of var opt int: x);

function $$E: lb_array(array [$U] of var $$E: x) =
	let {
		array [int] of var opt int: xx = array1d(x);
	} in to_enum(enum_of(x), lb_array(xx));
function $$E: ub_array(array [$U] of var $$E: x) =
	let {
		array [int] of var opt int: xx = array1d(x);
	} in to_enum(enum_of(x), ub_array(xx));

function float: lb_array(array [$U] of var float: x) =
	let { array [int] of var opt float: xx = array1d(x) } in lb_array(xx);
function float: ub_array(array [$U] of var float: x) =
	let { array [int] of var opt float: xx = array1d(x) } in ub_array(xx);

function opt $T: fix(var opt $T: x);
function array [$U] of opt $T: fix(array [$U] of var opt $T: x);

function $$T: deopt(opt $$T: x);
function $T: deopt(opt $T: x);
test occurs(opt $T: x);

function set of $$E: enum_of_internal(set of $$E: e) = e;

function bool: mzn_add_warning(string: msg) = trace("Warning: " ++ msg ++ "\n");

test mzn_check_only_range_domains() =
	if mzn_opt_only_range_domains.1 then
		mzn_opt_only_range_domains.2
	else
		false
	endif;
test mzn_check_annotate_defines_var() =
	if mzn_opt_annotate_defines_var.1 then
		mzn_opt_annotate_defines_var.2
	else
		true
	endif;
test mzn_check_ignore_symmetry_breaking_constraints() =
	if mzn_ignore_symmetry_breaking_constraints.1 then
		mzn_ignore_symmetry_breaking_constraints.2
	else
		false
	endif;
test mzn_check_ignore_redundant_constraints() =
	if mzn_ignore_redundant_constraints.1 then
		mzn_ignore_redundant_constraints.2
	else
		false
	endif;
test mzn_check_half_reify_clause() =
	if mzn_half_reify_clause.1 then mzn_half_reify_clause.2 else true endif;

function ann: 'output'(any $T: x :: annotated_expression);
function ann: 'output'(array [$U] of any $T: x :: annotated_expression);

<<<<<<< HEAD
predicate if_then_else(array[int] of var bool: c, array[int] of int: x, var int: y) =
    fzn_if_then_else_int(c, x, y);
predicate if_then_else(array[int] of var bool: c, array[int] of var int: x, var int: y) =
    fzn_if_then_else_var_int(c, x, y);
predicate if_then_else(array[int] of var bool: c, array[int] of bool: x, var bool: y) =
    fzn_if_then_else_bool(c, x, y);
predicate if_then_else(array[int] of var bool: c, array[int] of var bool: x, var bool: y) =
    fzn_if_then_else_var_bool(c, x, y);
predicate if_then_else(array[int] of var bool: c, array[int] of float: x, var float: y) =
    fzn_if_then_else_float(c, x, y);
predicate if_then_else(array[int] of var bool: c, array[int] of var float: x, var float: y) =
    fzn_if_then_else_var_float(c, x, y);
predicate if_then_else(array[int] of var bool: c, array[int] of set of int: x, var set of int: y) =
    fzn_if_then_else_set(c, x, y);
predicate if_then_else(array[int] of var bool: c, array[int] of var set of int: x, var set of int: y) =
    fzn_if_then_else_var_set(c, x, y);

% This might be unnecessary
function string: show_index_sets(array[$U] of any $T: x);

mzn_opt_only_range_domains = false;
mzn_opt_annotate_defines_var = true;
mzn_ignore_symmetry_breaking_constraints = false;
mzn_ignore_redundant_constraints = false;
mzn_min_version_required = 0;
=======
predicate if_then_else(
	array [int] of var bool: c,
	array [int] of int: x,
	var int: y,
) = fzn_if_then_else_int(c, x, y);
predicate if_then_else(
	array [int] of var bool: c,
	array [int] of var int: x,
	var int: y,
) = fzn_if_then_else_var_int(c, x, y);
predicate if_then_else(
	array [int] of var bool: c,
	array [int] of bool: x,
	var bool: y,
) = fzn_if_then_else_bool(c, x, y);
predicate if_then_else(
	array [int] of var bool: c,
	array [int] of var bool: x,
	var bool: y,
) = fzn_if_then_else_var_bool(c, x, y);
predicate if_then_else(
	array [int] of var bool: c,
	array [int] of float: x,
	var float: y,
) = fzn_if_then_else_float(c, x, y);
predicate if_then_else(
	array [int] of var bool: c,
	array [int] of var float: x,
	var float: y,
) = fzn_if_then_else_var_float(c, x, y);
predicate if_then_else(
	array [int] of var bool: c,
	array [int] of set of int: x,
	var set of int: y,
) = fzn_if_then_else_set(c, x, y);
predicate if_then_else(
	array [int] of var bool: c,
	array [int] of var set of int: x,
	var set of int: y,
) = fzn_if_then_else_var_set(c, x, y);

function string: show_index_sets(array [$U] of any $T: x);

function tuple(set of $$E): index_sets(array [$$E] of any $U: x) = (
	index_set(x)
,);
function tuple(set of $$E, set of $$F): index_sets(
	array [$$E, $$F] of any $U: x,
) = (index_set_1of2(x), index_set_2of2(x));
function tuple(set of $$E, set of $$F, set of $$G): index_sets(
	array [$$E, $$F, $$G] of any $U: x,
) = (index_set_1of3(x), index_set_2of3(x), index_set_3of3(x));
function tuple(set of $$E, set of $$F, set of $$G, set of $$H): index_sets(
	array [$$E, $$F, $$G, $$H] of any $U: x,
) = (
	index_set_1of4(x),
	index_set_2of4(x),
	index_set_3of4(x),
	index_set_4of4(x),
);
function tuple(
	set of $$E,
	set of $$F,
	set of $$G,
	set of $$H,
	set of $$I,
): index_sets(array [$$E, $$F, $$G, $$H, $$I] of any $U: x) = (
	index_set_1of5(x),
	index_set_2of5(x),
	index_set_3of5(x),
	index_set_4of5(x),
	index_set_5of5(x),
);
function tuple(
	set of $$E,
	set of $$F,
	set of $$G,
	set of $$H,
	set of $$I,
	set of $$J,
): index_sets(array [$$E, $$F, $$G, $$H, $$I, $$J] of any $U: x) = (
	index_set_1of6(x),
	index_set_2of6(x),
	index_set_3of6(x),
	index_set_4of6(x),
	index_set_5of6(x),
	index_set_6of6(x),
);

function any $T: mzn_element_internal(array [int] of any $T: x, int: index) =
	x[index];
function any $T: mzn_element_internal(
	array [int] of any $T: x,
	tuple(int): index,
) = x[index.1];
function any $T: mzn_element_internal(
	array [int, int] of any $T: x,
	tuple(int, int): indices,
) = x[indices.1, indices.2];
function any $T: mzn_element_internal(
	array [int, int, int] of any $T: x,
	tuple(int, int, int): indices,
) = x[indices.1, indices.2, indices.3];
function any $T: mzn_element_internal(
	array [int, int, int, int] of any $T: x,
	tuple(int, int, int, int): indices,
) = x[indices.1, indices.2, indices.3, indices.4];
function any $T: mzn_element_internal(
	array [int, int, int, int, int] of any $T: x,
	tuple(int, int, int, int, int): indices,
) = x[indices.1, indices.2, indices.3, indices.4, indices.5];
function any $T: mzn_element_internal(
	array [int, int, int, int, int, int] of any $T: x,
	tuple(int, int, int, int, int, int): indices,
) = x[indices.1, indices.2, indices.3, indices.4, indices.5, indices.6];

function var int: erase_enum(var $$E) :: mzn_internal_representation;
function int: erase_enum($$E) :: mzn_internal_representation;
function var opt int: erase_enum(var opt $$E) :: mzn_internal_representation;
function opt int: erase_enum(opt $$E) :: mzn_internal_representation;
function var set of int: erase_enum(var set of $$E: x)
	:: mzn_internal_representation;

function set of $$E: index_set(array [$$E] of any $U: x);
function set of $$E: index_set_1of2(array [$$E, _] of any $U: x);
function set of $$E: index_set_2of2(array [_, $$E] of any $U: x);
function set of $$E: index_set_1of3(array [$$E, _, _] of any $U: x);
function set of $$E: index_set_2of3(array [_, $$E, _] of any $U: x);
function set of $$E: index_set_3of3(array [_, _, $$E] of any $U: x);
function set of $$E: index_set_1of4(array [$$E, _, _, _] of any $U: x);
function set of $$E: index_set_2of4(array [_, $$E, _, _] of any $U: x);
function set of $$E: index_set_3of4(array [_, _, $$E, _] of any $U: x);
function set of $$E: index_set_4of4(array [_, _, _, $$E] of any $U: x);
function set of $$E: index_set_1of5(array [$$E, _, _, _, _] of any $U: x);
function set of $$E: index_set_2of5(array [_, $$E, _, _, _] of any $U: x);
function set of $$E: index_set_3of5(array [_, _, $$E, _, _] of any $U: x);
function set of $$E: index_set_4of5(array [_, _, _, $$E, _] of any $U: x);
function set of $$E: index_set_5of5(array [_, _, _, _, $$E] of any $U: x);
function set of $$E: index_set_1of6(array [$$E, _, _, _, _, _] of any $U: x);
function set of $$E: index_set_2of6(array [_, $$E, _, _, _, _] of any $U: x);
function set of $$E: index_set_3of6(array [_, _, $$E, _, _, _] of any $U: x);
function set of $$E: index_set_4of6(array [_, _, _, $$E, _, _] of any $U: x);
function set of $$E: index_set_5of6(array [_, _, _, _, $$E, _] of any $U: x);
function set of $$E: index_set_6of6(array [_, _, _, _, _, $$E] of any $U: x);

function array [$$F] of any $T: slice_1d(
	array [$E] of any $T: x,
	array [int] of set of int: s,
	set of $$F: dims1,
);
function array [$$F, $$G] of any $T: slice_2d(
	array [$E] of any $T: x,
	array [int] of set of int: s,
	set of $$F: dims1,
	set of $$G: dims2,
);
function array [$$F, $$G, $$H] of any $T: slice_3d(
	array [$E] of any $T: x,
	array [int] of set of int: s,
	set of $$F: dims1,
	set of $$G: dims2,
	set of $$H: dims3,
);
function array [$$F, $$G, $$H, $$I] of any $T: slice_4d(
	array [$E] of any $T: x,
	array [int] of set of int: s,
	set of $$F: dims1,
	set of $$G: dims2,
	set of $$H: dims3,
	set of $$I: dims4,
);
function array [$$F, $$G, $$H, $$I, $$J] of any $T: slice_5d(
	array [$E] of any $T: x,
	array [int] of set of int: s,
	set of $$F: dims1,
	set of $$G: dims2,
	set of $$H: dims3,
	set of $$I: dims4,
	set of $$J: dims5,
);
function array [$$F, $$G, $$H, $$I, $$J, $$K] of any $T: slice_6d(
	array [$E] of any $T: x,
	array [int] of set of int: s,
	set of $$F: dims1,
	set of $$G: dims2,
	set of $$H: dims3,
	set of $$I: dims4,
	set of $$J: dims5,
	set of $$K: dims6,
);

function var opt $T: mzn_construct_partial(tuple(var bool, var opt $T): x) =
	let { constraint x.1 } in x.2;
function var $T: mzn_construct_partial(tuple(var bool, var $T): x) =
	let { constraint x.1 } in x.2;
function opt $T: mzn_construct_partial(tuple(bool, opt $T): x) =
	let { constraint x.1 } in x.2;
function $T: mzn_construct_partial(tuple(bool, $T): x) =
	let { constraint x.1 } in x.2;
function array [$X] of var opt $T: mzn_construct_partial(
	tuple(var bool, array [$X] of var opt $T): x,
) = let { constraint x.1 } in x.2;
function array [$X] of var $T: mzn_construct_partial(
	tuple(var bool, array [$X] of var $T): x,
) = let { constraint x.1 } in x.2;
function array [$X] of opt $T: mzn_construct_partial(
	tuple(bool, array [$X] of opt $T): x,
) = let { constraint x.1 } in x.2;
function array [$X] of $T: mzn_construct_partial(
	tuple(bool, array [$X] of $T): x,
) = let { constraint x.1 } in x.2;

function var $T: element_t(array [int] of var $T: x, var int: idx) =
	abort("Called internal function");
function var $T: element_t(
	array [int, int] of var $T: x,
	var int: idx1,
	var int: idx2,
) = abort("Called internal function");
function var $T: element_mt(array [int] of var $T: x, var int: idx) =
	abort("Called internal function");
function var $T: element_mt(
	array [int, int] of var $T: x,
	var int: idx1,
	var int: idx2,
) = abort("Called internal function");
>>>>>>> d42328f6
<|MERGE_RESOLUTION|>--- conflicted
+++ resolved
@@ -153,33 +153,6 @@
 function ann: 'output'(any $T: x :: annotated_expression);
 function ann: 'output'(array [$U] of any $T: x :: annotated_expression);
 
-<<<<<<< HEAD
-predicate if_then_else(array[int] of var bool: c, array[int] of int: x, var int: y) =
-    fzn_if_then_else_int(c, x, y);
-predicate if_then_else(array[int] of var bool: c, array[int] of var int: x, var int: y) =
-    fzn_if_then_else_var_int(c, x, y);
-predicate if_then_else(array[int] of var bool: c, array[int] of bool: x, var bool: y) =
-    fzn_if_then_else_bool(c, x, y);
-predicate if_then_else(array[int] of var bool: c, array[int] of var bool: x, var bool: y) =
-    fzn_if_then_else_var_bool(c, x, y);
-predicate if_then_else(array[int] of var bool: c, array[int] of float: x, var float: y) =
-    fzn_if_then_else_float(c, x, y);
-predicate if_then_else(array[int] of var bool: c, array[int] of var float: x, var float: y) =
-    fzn_if_then_else_var_float(c, x, y);
-predicate if_then_else(array[int] of var bool: c, array[int] of set of int: x, var set of int: y) =
-    fzn_if_then_else_set(c, x, y);
-predicate if_then_else(array[int] of var bool: c, array[int] of var set of int: x, var set of int: y) =
-    fzn_if_then_else_var_set(c, x, y);
-
-% This might be unnecessary
-function string: show_index_sets(array[$U] of any $T: x);
-
-mzn_opt_only_range_domains = false;
-mzn_opt_annotate_defines_var = true;
-mzn_ignore_symmetry_breaking_constraints = false;
-mzn_ignore_redundant_constraints = false;
-mzn_min_version_required = 0;
-=======
 predicate if_then_else(
 	array [int] of var bool: c,
 	array [int] of int: x,
@@ -405,5 +378,4 @@
 	array [int, int] of var $T: x,
 	var int: idx1,
 	var int: idx2,
-) = abort("Called internal function");
->>>>>>> d42328f6
+) = abort("Called internal function");